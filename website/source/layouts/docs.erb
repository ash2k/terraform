<% wrap_layout :inner do %>
	<% content_for :sidebar do %>
		<div class="docs-sidebar hidden-print affix-top" role="complementary">
			<ul class="nav docs-sidenav">
				<li<%= sidebar_current("docs-home") %>>
					<a href="/docs/index.html">Documentation Home</a>
				</li>

				<li<%= sidebar_current(/^docs-config/) %>>
					<a href="/docs/configuration/index.html">Configuration</a>
					<ul class="nav">
						<li<%= sidebar_current("docs-config-load") %>>
							<a href="/docs/configuration/load.html">Load Order and Semantics</a>
						</li>

						<li<%= sidebar_current("docs-config-syntax") %>>
							<a href="/docs/configuration/syntax.html">Configuration Syntax</a>
						</li>

						<li<%= sidebar_current("docs-config-interpolation") %>>
							<a href="/docs/configuration/interpolation.html">Interpolation Syntax</a>
						</li>

						<li<%= sidebar_current("docs-config-override") %>>
							<a href="/docs/configuration/override.html">Overrides</a>
						</li>

						<li<%= sidebar_current("docs-config-resources") %>>
							<a href="/docs/configuration/resources.html">Resources</a>
						</li>

						<li<%= sidebar_current("docs-config-data-sources") %>>
							<a href="/docs/configuration/data-sources.html">Data Sources</a>
						</li>

						<li<%= sidebar_current("docs-config-providers") %>>
							<a href="/docs/configuration/providers.html">Providers</a>
						</li>

						<li<%= sidebar_current("docs-config-variables") %>>
							<a href="/docs/configuration/variables.html">Variables</a>
						</li>

						<li<%= sidebar_current("docs-config-outputs") %>>
							<a href="/docs/configuration/outputs.html">Outputs</a>
						</li>

						<li<%= sidebar_current("docs-config-modules") %>>
							<a href="/docs/configuration/modules.html">Modules</a>
						</li>

						<li<%= sidebar_current("docs-config-terraform") %>>
							<a href="/docs/configuration/terraform.html">Terraform</a>
						</li>

						<li<%= sidebar_current("docs-config-atlas") %>>
							<a href="/docs/configuration/atlas.html">Atlas</a>
						</li>

						<li<%= sidebar_current("docs-config-environment-variables") %>>
							<a href="/docs/configuration/environment-variables.html">Environment Variables</a>
						</li>

					</ul>
				</li>

				<li<%= sidebar_current(/^docs-commands/) %>>
					<a href="/docs/commands/index.html">Commands (CLI)</a>
					<ul class="nav">
						<li<%= sidebar_current("docs-commands-apply") %>>
							<a href="/docs/commands/apply.html">apply</a>
						</li>

						<li<%= sidebar_current("docs-commands-console") %>>
							<a href="/docs/commands/console.html">console</a>
						</li>

						<li<%= sidebar_current("docs-commands-destroy") %>>
							<a href="/docs/commands/destroy.html">destroy</a>
						</li>

						<li<%= sidebar_current("docs-commands-fmt") %>>
							<a href="/docs/commands/fmt.html">fmt</a>
						</li>

						<li<%= sidebar_current("docs-commands-force-unlock") %>>
							<a href="/docs/commands/force-unlock.html">force-unlock</a>
						</li>

						<li<%= sidebar_current("docs-commands-get") %>>
							<a href="/docs/commands/get.html">get</a>
						</li>

						<li<%= sidebar_current("docs-commands-graph") %>>
							<a href="/docs/commands/graph.html">graph</a>
						</li>

						<li<%= sidebar_current("docs-commands-import") %>>
							<a href="/docs/commands/import.html">import</a>
						</li>

						<li<%= sidebar_current("docs-commands-init") %>>
							<a href="/docs/commands/init.html">init</a>
						</li>

						<li<%= sidebar_current("docs-commands-output") %>>
							<a href="/docs/commands/output.html">output</a>
						</li>

						<li<%= sidebar_current("docs-commands-plan") %>>
							<a href="/docs/commands/plan.html">plan</a>
						</li>

						<li<%= sidebar_current("docs-commands-push") %>>
							<a href="/docs/commands/push.html">push</a>
						</li>

						<li<%= sidebar_current("docs-commands-refresh") %>>
							<a href="/docs/commands/refresh.html">refresh</a>
						</li>

						<li<%= sidebar_current("docs-commands-show") %>>
							<a href="/docs/commands/show.html">show</a>
						</li>

						<li<%= sidebar_current("docs-commands-state") %>>
							<a href="/docs/commands/state/index.html">state</a>
						</li>

						<li<%= sidebar_current("docs-commands-taint") %>>
							<a href="/docs/commands/taint.html">taint</a>
						</li>

						<li<%= sidebar_current("docs-commands-validate") %>>
							<a href="/docs/commands/validate.html">validate</a>
						</li>

						<li<%= sidebar_current("docs-commands-untaint") %>>
							<a href="/docs/commands/untaint.html">untaint</a>
						</li>
					</ul>
				</li>

				<li<%= sidebar_current(/^docs-import/) %>>
					<a href="/docs/import/index.html">Import</a>
					<ul class="nav">
						<li<%= sidebar_current("docs-import-usage") %>>
							<a href="/docs/import/usage.html">Usage</a>
						</li>

						<li<%= sidebar_current("docs-import-importability") %>>
							<a href="/docs/import/importability.html">Resource Importability</a>
						</li>
					</ul>
				</li>

				<li<%= sidebar_current(/^docs-state/) %>>
					<a href="/docs/state/index.html">State</a>
					<ul class="nav">
						<li<%= sidebar_current("docs-state-purpose") %>>
							<a href="/docs/state/purpose.html">Purpose</a>
						</li>

						<li<%= sidebar_current("docs-state-import") %>>
							<a href="/docs/state/import.html">Import Existing Resources</a>
						</li>

						<li<%= sidebar_current("docs-state-locking") %>>
							<a href="/docs/state/locking.html">Locking</a>
						</li>

						<li<%= sidebar_current("docs-state-remote") %>>
							<a href="/docs/state/remote.html">Remote State</a>
						</li>
					</ul>
				</li>

				<li<%= sidebar_current(/^docs-providers/) %>>
					<a href="/docs/providers/index.html">Providers</a>
					<ul class="nav">
						<li<%= sidebar_current("docs-providers-alicloud") %>>
							<a href="/docs/providers/alicloud/index.html">Alicloud</a>
						</li>

						<li<%= sidebar_current("docs-providers-archive") %>>
							<a href="/docs/providers/archive/index.html">Archive</a>
						</li>

						<li<%= sidebar_current("docs-providers-arukas") %>>
							<a href="/docs/providers/arukas/index.html">Arukas</a>
						</li>

						<li<%= sidebar_current("docs-providers-atlas") %>>
							<a href="/docs/providers/atlas/index.html">Atlas</a>
						</li>

						<li<%= sidebar_current("docs-providers-aws") %>>
							<a href="/docs/providers/aws/index.html">AWS</a>
						</li>

						<li<%= sidebar_current("docs-providers-bitbucket") %>>
							<a href="/docs/providers/bitbucket/index.html">Bitbucket</a>
						</li>

						<li<%= sidebar_current("docs-providers-clc") %>>
							<a href="/docs/providers/clc/index.html">CenturyLinkCloud</a>
						</li>

						<li<%= sidebar_current("docs-providers-chef") %>>
							<a href="/docs/providers/chef/index.html">Chef</a>
						</li>

						<li<%= sidebar_current("docs-providers-cloudflare") %>>
							<a href="/docs/providers/cloudflare/index.html">CloudFlare</a>
						</li>

						<li<%= sidebar_current("docs-providers-cloudstack") %>>
							<a href="/docs/providers/cloudstack/index.html">CloudStack</a>
						</li>

						<li<%= sidebar_current("docs-providers-cobbler") %>>
							<a href="/docs/providers/cobbler/index.html">Cobbler</a>
						</li>

						<li<%= sidebar_current("docs-providers-consul") %>>
							<a href="/docs/providers/consul/index.html">Consul</a>
						</li>

						<li<%= sidebar_current("docs-providers-datadog") %>>
							<a href="/docs/providers/datadog/index.html">Datadog</a>
						</li>

						<li<%= sidebar_current("docs-providers-do") %>>
							<a href="/docs/providers/do/index.html">DigitalOcean</a>
						</li>

						<li<%= sidebar_current("docs-providers-dme") %>>
							<a href="/docs/providers/dme/index.html">DNSMadeEasy</a>
						</li>

						<li<%= sidebar_current("docs-providers-dnsimple") %>>
							<a href="/docs/providers/dnsimple/index.html">DNSimple</a>
						</li>

						<li<%= sidebar_current("docs-providers-docker") %>>
							<a href="/docs/providers/docker/index.html">Docker</a>
						</li>

						<li<%= sidebar_current("docs-providers-dyn") %>>
							<a href="/docs/providers/dyn/index.html">Dyn</a>
						</li>

						<li<%= sidebar_current("docs-providers-external") %>>
							<a href="/docs/providers/external/index.html">External</a>
						</li>

						<li<%= sidebar_current("docs-providers-fastly") %>>
							<a href="/docs/providers/fastly/index.html">Fastly</a>
						</li>

						<li<%= sidebar_current("docs-providers-github") %>>
							<a href="/docs/providers/github/index.html">GitHub</a>
						</li>

						<li<%= sidebar_current("docs-providers-google") %>>
							<a href="/docs/providers/google/index.html">Google Cloud</a>
						</li>

						<li<%= sidebar_current("docs-providers-grafana") %>>
							<a href="/docs/providers/grafana/index.html">Grafana</a>
						</li>

						<li<%= sidebar_current("docs-providers-heroku") %>>
							<a href="/docs/providers/heroku/index.html">Heroku</a>
						</li>

						<li<%= sidebar_current("docs-providers-icinga2") %>>
							<a href="/docs/providers/icinga2/index.html">Icinga2</a>
						</li>

						<li<%= sidebar_current("docs-providers-ignition") %>>
							<a href="/docs/providers/ignition/index.html">Ignition</a>
						</li>

						<li<%= sidebar_current("docs-providers-influxdb") %>>
							<a href="/docs/providers/influxdb/index.html">InfluxDB</a>
						</li>

						<li<%= sidebar_current("docs-providers-librato") %>>
							<a href="/docs/providers/librato/index.html">Librato</a>
						</li>

						<li<%= sidebar_current("docs-providers-logentries") %>>
							<a href="/docs/providers/logentries/index.html">Logentries</a>
						</li>

						<li<%= sidebar_current("docs-providers-mailgun") %>>
							<a href="/docs/providers/mailgun/index.html">Mailgun</a>
						</li>

						<li<%= sidebar_current("docs-providers-newrelic") %>>
							<a href="/docs/providers/newrelic/index.html">New Relic</a>
						</li>

						<li<%= sidebar_current("docs-providers-nomad") %>>
							<a href="/docs/providers/nomad/index.html">Nomad</a>
						</li>

						<li<%= sidebar_current("docs-providers-ns1") %>>
							<a href="/docs/providers/ns1/index.html">NS1</a>
						</li>

						<li<%= sidebar_current("docs-providers-azurerm") %>>
							<a href="/docs/providers/azurerm/index.html">Microsoft Azure</a>
						</li>

						<li<%= sidebar_current("docs-providers-azurerm") %>>
							<a href="/docs/providers/azure/index.html">Microsoft Azure (Legacy ASM)</a>
						</li>

						<li<%= sidebar_current("docs-providers-mysql") %>>
							<a href="/docs/providers/mysql/index.html">MySQL</a>
						</li>

						<li<%= sidebar_current("docs-providers-openstack") %>>
							<a href="/docs/providers/openstack/index.html">OpenStack</a>
						</li>

						<li<%= sidebar_current("docs-providers-opsgenie") %>>
							<a href="/docs/providers/opsgenie/index.html">OpsGenie</a>
						</li>

<<<<<<< HEAD
						<li<%= sidebar_current("docs-providers-packet") %>>
							<a href="/docs/providers/packet/index.html">Packet</a>
						</li>
=======
					<li<%= sidebar_current("docs-providers-do") %>>
					<a href="/docs/providers/do/index.html">DigitalOcean</a>
					</li>
          
					<li<%= sidebar_current("docs-providers-dns") %>>
					<a href="/docs/providers/dns/index.html">DNS</a>
					</li>
>>>>>>> ae2d1c37

						<li<%= sidebar_current("docs-providers-pagerduty") %>>
							<a href="/docs/providers/pagerduty/index.html">PagerDuty</a>
						</li>

						<li<%= sidebar_current("docs-providers-postgresql") %>>
							<a href="/docs/providers/postgresql/index.html">PostgreSQL</a>
						</li>

						<li<%= sidebar_current("docs-providers-powerdns") %>>
							<a href="/docs/providers/powerdns/index.html">PowerDNS</a>
						</li>

						<li<%= sidebar_current("docs-providers-profitbricks") %>>
							<a href="/docs/providers/profitbricks/index.html">ProfitBricks</a>
						</li>

						<li<%= sidebar_current("docs-providers-rabbitmq") %>>
							<a href="/docs/providers/rabbitmq/index.html">RabbitMQ</a>
						</li>

						<li<%= sidebar_current("docs-providers-rancher") %>>
							<a href="/docs/providers/rancher/index.html">Rancher</a>
						</li>

						<li<%= sidebar_current("docs-providers-random") %>>
							<a href="/docs/providers/random/index.html">Random</a>
						</li>

						<li<%= sidebar_current("docs-providers-rundeck") %>>
							<a href="/docs/providers/rundeck/index.html">Rundeck</a>
						</li>

						<li<%= sidebar_current("docs-providers-scaleway") %>>
							<a href="/docs/providers/scaleway/index.html">Scaleway</a>
						</li>

						<li<%= sidebar_current("docs-providers-softlayer") %>>
							<a href="/docs/providers/softlayer/index.html">SoftLayer</a>
						</li>

						<li<%= sidebar_current("docs-providers-statuscake") %>>
							<a href="/docs/providers/statuscake/index.html">StatusCake</a>
						</li>

						<li<%= sidebar_current("docs-providers-template") %>>
							<a href="/docs/providers/template/index.html">Template</a>
						</li>

						<li<%= sidebar_current("docs-providers-terraform") %>>
							<a href="/docs/providers/terraform/index.html">Terraform</a>
						</li>

						<li<%= sidebar_current("docs-providers-tls") %>>
							<a href="/docs/providers/tls/index.html">TLS</a>
						</li>

						<li<%= sidebar_current("docs-providers-triton") %>>
							<a href="/docs/providers/triton/index.html">Triton</a>
						</li>

						<li<%= sidebar_current("docs-providers-ultradns") %>>
							<a href="/docs/providers/ultradns/index.html">UltraDNS</a>
						</li>

						<li<%= sidebar_current("docs-providers-vault") %>>
							<a href="/docs/providers/vault/index.html">Vault</a>
						</li>

						<li<%= sidebar_current("docs-providers-vcd") %>>
							<a href="/docs/providers/vcd/index.html">VMware vCloud Director</a>
						</li>

						<li<%= sidebar_current("docs-providers-vsphere") %>>
							<a href="/docs/providers/vsphere/index.html">VMware vSphere</a>
						</li>
					</ul>
				</li>

				<li<%= sidebar_current(/^docs-provisioners/) %>>
					<a href="/docs/provisioners/index.html">Provisioners</a>
					<ul class="nav">
						<li<%= sidebar_current("docs-provisioners-chef") %>>
							<a href="/docs/provisioners/chef.html">chef</a>
						</li>

						<li<%= sidebar_current("docs-provisioners-connection") %>>
							<a href="/docs/provisioners/connection.html">connection</a>
						</li>

						<li<%= sidebar_current("docs-provisioners-file") %>>
							<a href="/docs/provisioners/file.html">file</a>
						</li>

						<li<%= sidebar_current("docs-provisioners-local") %>>
							<a href="/docs/provisioners/local-exec.html">local-exec</a>
						</li>

						<li<%= sidebar_current("docs-provisioners-remote") %>>
							<a href="/docs/provisioners/remote-exec.html">remote-exec</a>
						</li>

						<li<%= sidebar_current("docs-provisioners-null-resource") %>>
							<a href="/docs/provisioners/null_resource.html">null_resource</a>
						</li>
					</ul>
				</li>

				<li<%= sidebar_current(/^docs-modules/) %>>
					<a href="/docs/modules/index.html">Modules</a>
					<ul class="nav">
						<li<%= sidebar_current("docs-modules-usage") %>>
							<a href="/docs/modules/usage.html">Usage</a>
						</li>

						<li<%= sidebar_current("docs-modules-sources") %>>
							<a href="/docs/modules/sources.html">Sources</a>
						</li>

						<li<%= sidebar_current("docs-modules-create") %>>
							<a href="/docs/modules/create.html">Creating Modules</a>
						</li>
					</ul>
				</li>

				<li<%= sidebar_current(/^docs-backends/) %>>
					<a href="/docs/backends/index.html">Backends</a>
					<ul class="nav">
						<li<%= sidebar_current("docs-backends-init") %>>
							<a href="/docs/backends/init.html">Init</a>
						</li>

						<li<%= sidebar_current("docs-backends-config") %>>
							<a href="/docs/backends/config.html">Configuration</a>
						</li>

						<li<%= sidebar_current("docs-backends-state") %>>
							<a href="/docs/backends/state.html">State Storage & Locking</a>
						</li>

						<li<%= sidebar_current("docs-backends-types") %>>
							<a href="/docs/backends/types/index.html">Backend Types</a>
						</li>

						<!--
						<li<%= sidebar_current("docs-backends-ops") %>>
							<a href="/docs/backends/operations.html">Operations</a>
						</li>
						-->
					</ul>
				</li>

				<li<%= sidebar_current(/^docs-plugins/) %>>
					<a href="/docs/plugins/index.html">Plugins</a>
					<ul class="nav">
						<li<%= sidebar_current("docs-plugins-basics") %>>
							<a href="/docs/plugins/basics.html">Basics</a>
						</li>

						<li<%= sidebar_current("docs-plugins-provider") %>>
							<a href="/docs/plugins/provider.html">Provider</a>
						</li>

						<li<%= sidebar_current("docs-internals-plugins") %>>
							<a href="/docs/internals/internal-plugins.html">Internals</a>
						</li>
					</ul>
				</li>

				<li<%= sidebar_current(/^docs-internals/) %>>
					<a href="/docs/internals/index.html">Internals</a>
					<ul class="nav">
						<li<%= sidebar_current("docs-internals-debug") %>>
							<a href="/docs/internals/debugging.html">Debugging Terraform</a>
						</li>

						<li<%= sidebar_current("docs-internals-graph") %>>
							<a href="/docs/internals/graph.html">Resource Graph</a>
						</li>

						<li<%= sidebar_current("docs-internals-lifecycle") %>>
							<a href="/docs/internals/lifecycle.html">Resource Lifecycle</a>
						</li>

						<li<%= sidebar_current("docs-internals-resource-addressing") %>>
							<a href="/docs/internals/resource-addressing.html">Resource Addressing</a>
						</li>

						<li<%= sidebar_current("docs-internals-plugins") %>>
							<a href="/docs/internals/internal-plugins.html">Internal Plugins</a>
						</li>
					</ul>
				</li>
			</ul>
		</div>
	<% end %>

	<%= yield %>
<% end %><|MERGE_RESOLUTION|>--- conflicted
+++ resolved
@@ -230,111 +230,6 @@
 							<a href="/docs/providers/datadog/index.html">Datadog</a>
 						</li>
 
-						<li<%= sidebar_current("docs-providers-do") %>>
-							<a href="/docs/providers/do/index.html">DigitalOcean</a>
-						</li>
-
-						<li<%= sidebar_current("docs-providers-dme") %>>
-							<a href="/docs/providers/dme/index.html">DNSMadeEasy</a>
-						</li>
-
-						<li<%= sidebar_current("docs-providers-dnsimple") %>>
-							<a href="/docs/providers/dnsimple/index.html">DNSimple</a>
-						</li>
-
-						<li<%= sidebar_current("docs-providers-docker") %>>
-							<a href="/docs/providers/docker/index.html">Docker</a>
-						</li>
-
-						<li<%= sidebar_current("docs-providers-dyn") %>>
-							<a href="/docs/providers/dyn/index.html">Dyn</a>
-						</li>
-
-						<li<%= sidebar_current("docs-providers-external") %>>
-							<a href="/docs/providers/external/index.html">External</a>
-						</li>
-
-						<li<%= sidebar_current("docs-providers-fastly") %>>
-							<a href="/docs/providers/fastly/index.html">Fastly</a>
-						</li>
-
-						<li<%= sidebar_current("docs-providers-github") %>>
-							<a href="/docs/providers/github/index.html">GitHub</a>
-						</li>
-
-						<li<%= sidebar_current("docs-providers-google") %>>
-							<a href="/docs/providers/google/index.html">Google Cloud</a>
-						</li>
-
-						<li<%= sidebar_current("docs-providers-grafana") %>>
-							<a href="/docs/providers/grafana/index.html">Grafana</a>
-						</li>
-
-						<li<%= sidebar_current("docs-providers-heroku") %>>
-							<a href="/docs/providers/heroku/index.html">Heroku</a>
-						</li>
-
-						<li<%= sidebar_current("docs-providers-icinga2") %>>
-							<a href="/docs/providers/icinga2/index.html">Icinga2</a>
-						</li>
-
-						<li<%= sidebar_current("docs-providers-ignition") %>>
-							<a href="/docs/providers/ignition/index.html">Ignition</a>
-						</li>
-
-						<li<%= sidebar_current("docs-providers-influxdb") %>>
-							<a href="/docs/providers/influxdb/index.html">InfluxDB</a>
-						</li>
-
-						<li<%= sidebar_current("docs-providers-librato") %>>
-							<a href="/docs/providers/librato/index.html">Librato</a>
-						</li>
-
-						<li<%= sidebar_current("docs-providers-logentries") %>>
-							<a href="/docs/providers/logentries/index.html">Logentries</a>
-						</li>
-
-						<li<%= sidebar_current("docs-providers-mailgun") %>>
-							<a href="/docs/providers/mailgun/index.html">Mailgun</a>
-						</li>
-
-						<li<%= sidebar_current("docs-providers-newrelic") %>>
-							<a href="/docs/providers/newrelic/index.html">New Relic</a>
-						</li>
-
-						<li<%= sidebar_current("docs-providers-nomad") %>>
-							<a href="/docs/providers/nomad/index.html">Nomad</a>
-						</li>
-
-						<li<%= sidebar_current("docs-providers-ns1") %>>
-							<a href="/docs/providers/ns1/index.html">NS1</a>
-						</li>
-
-						<li<%= sidebar_current("docs-providers-azurerm") %>>
-							<a href="/docs/providers/azurerm/index.html">Microsoft Azure</a>
-						</li>
-
-						<li<%= sidebar_current("docs-providers-azurerm") %>>
-							<a href="/docs/providers/azure/index.html">Microsoft Azure (Legacy ASM)</a>
-						</li>
-
-						<li<%= sidebar_current("docs-providers-mysql") %>>
-							<a href="/docs/providers/mysql/index.html">MySQL</a>
-						</li>
-
-						<li<%= sidebar_current("docs-providers-openstack") %>>
-							<a href="/docs/providers/openstack/index.html">OpenStack</a>
-						</li>
-
-						<li<%= sidebar_current("docs-providers-opsgenie") %>>
-							<a href="/docs/providers/opsgenie/index.html">OpsGenie</a>
-						</li>
-
-<<<<<<< HEAD
-						<li<%= sidebar_current("docs-providers-packet") %>>
-							<a href="/docs/providers/packet/index.html">Packet</a>
-						</li>
-=======
 					<li<%= sidebar_current("docs-providers-do") %>>
 					<a href="/docs/providers/do/index.html">DigitalOcean</a>
 					</li>
@@ -342,7 +237,106 @@
 					<li<%= sidebar_current("docs-providers-dns") %>>
 					<a href="/docs/providers/dns/index.html">DNS</a>
 					</li>
->>>>>>> ae2d1c37
+
+						<li<%= sidebar_current("docs-providers-dme") %>>
+							<a href="/docs/providers/dme/index.html">DNSMadeEasy</a>
+						</li>
+
+						<li<%= sidebar_current("docs-providers-dnsimple") %>>
+							<a href="/docs/providers/dnsimple/index.html">DNSimple</a>
+						</li>
+
+						<li<%= sidebar_current("docs-providers-docker") %>>
+							<a href="/docs/providers/docker/index.html">Docker</a>
+						</li>
+
+						<li<%= sidebar_current("docs-providers-dyn") %>>
+							<a href="/docs/providers/dyn/index.html">Dyn</a>
+						</li>
+
+						<li<%= sidebar_current("docs-providers-external") %>>
+							<a href="/docs/providers/external/index.html">External</a>
+						</li>
+
+						<li<%= sidebar_current("docs-providers-fastly") %>>
+							<a href="/docs/providers/fastly/index.html">Fastly</a>
+						</li>
+
+						<li<%= sidebar_current("docs-providers-github") %>>
+							<a href="/docs/providers/github/index.html">GitHub</a>
+						</li>
+
+						<li<%= sidebar_current("docs-providers-google") %>>
+							<a href="/docs/providers/google/index.html">Google Cloud</a>
+						</li>
+
+						<li<%= sidebar_current("docs-providers-grafana") %>>
+							<a href="/docs/providers/grafana/index.html">Grafana</a>
+						</li>
+
+						<li<%= sidebar_current("docs-providers-heroku") %>>
+							<a href="/docs/providers/heroku/index.html">Heroku</a>
+						</li>
+
+						<li<%= sidebar_current("docs-providers-icinga2") %>>
+							<a href="/docs/providers/icinga2/index.html">Icinga2</a>
+						</li>
+
+						<li<%= sidebar_current("docs-providers-ignition") %>>
+							<a href="/docs/providers/ignition/index.html">Ignition</a>
+						</li>
+
+						<li<%= sidebar_current("docs-providers-influxdb") %>>
+							<a href="/docs/providers/influxdb/index.html">InfluxDB</a>
+						</li>
+
+						<li<%= sidebar_current("docs-providers-librato") %>>
+							<a href="/docs/providers/librato/index.html">Librato</a>
+						</li>
+
+						<li<%= sidebar_current("docs-providers-logentries") %>>
+							<a href="/docs/providers/logentries/index.html">Logentries</a>
+						</li>
+
+						<li<%= sidebar_current("docs-providers-mailgun") %>>
+							<a href="/docs/providers/mailgun/index.html">Mailgun</a>
+						</li>
+
+						<li<%= sidebar_current("docs-providers-newrelic") %>>
+							<a href="/docs/providers/newrelic/index.html">New Relic</a>
+						</li>
+
+						<li<%= sidebar_current("docs-providers-nomad") %>>
+							<a href="/docs/providers/nomad/index.html">Nomad</a>
+						</li>
+
+						<li<%= sidebar_current("docs-providers-ns1") %>>
+							<a href="/docs/providers/ns1/index.html">NS1</a>
+						</li>
+
+						<li<%= sidebar_current("docs-providers-azurerm") %>>
+							<a href="/docs/providers/azurerm/index.html">Microsoft Azure</a>
+						</li>
+
+						<li<%= sidebar_current("docs-providers-azurerm") %>>
+							<a href="/docs/providers/azure/index.html">Microsoft Azure (Legacy ASM)</a>
+						</li>
+
+						<li<%= sidebar_current("docs-providers-mysql") %>>
+							<a href="/docs/providers/mysql/index.html">MySQL</a>
+						</li>
+
+						<li<%= sidebar_current("docs-providers-openstack") %>>
+							<a href="/docs/providers/openstack/index.html">OpenStack</a>
+						</li>
+
+						<li<%= sidebar_current("docs-providers-opsgenie") %>>
+							<a href="/docs/providers/opsgenie/index.html">OpsGenie</a>
+						</li>
+
+						<li<%= sidebar_current("docs-providers-packet") %>>
+							<a href="/docs/providers/packet/index.html">Packet</a>
+						</li>
 
 						<li<%= sidebar_current("docs-providers-pagerduty") %>>
 							<a href="/docs/providers/pagerduty/index.html">PagerDuty</a>
